--- conflicted
+++ resolved
@@ -1,10 +1,6 @@
 [tool.poetry]
 name = "zdatasets"
-<<<<<<< HEAD
-version = "0.0.11"
-=======
 version = "0.1.1"
->>>>>>> e017db64
 description = "Dataset SDK for consistent read/write [batch, online, streaming] data."
 classifiers = [
   "Development Status :: 2 - Pre-Alpha",
@@ -30,11 +26,7 @@
 metaflow_executor = "datasets.plugins:MetaflowExecutor"
 
 [tool.poetry.dependencies]
-<<<<<<< HEAD
-python = ">=3.9,<3.11"
-=======
 python = ">=3.9.0,<3.11"
->>>>>>> e017db64
 pandas = ">=1.4.0"
 pyarrow = ">=6.0.0"
 dask = { version = ">=2021.9.1", optional = true }
