[tool.poetry]
name = "zdatasets"
<<<<<<< HEAD
version = "0.1.0.dev5"
=======
version = "0.0.11"
>>>>>>> 1de4a3a8
description = "Dataset SDK for consistent read/write [batch, online, streaming] data."
classifiers = [
  "Development Status :: 2 - Pre-Alpha",
  "Intended Audience :: Developers",
  "License :: OSI Approved :: Apache Software License",
  "Natural Language :: English",
  "Programming Language :: Python :: 3.9",
]
authors = ["Taleb Zeghmi"]
readme = "README.md"

[[tool.poetry.packages]]
include = "datasets"

# https://packaging.python.org/guides/creating-and-discovering-plugins/
[tool.poetry.plugins]
[tool.poetry.plugins."datasets.plugins"]
batch_dataset = "datasets.plugins:BatchDataset"
flow_dataset = "datasets.plugins:FlowDataset"
hive_dataset = "datasets.plugins:HiveDataset"

[tool.poetry.plugins."datasets.executors"]
metaflow_executor = "datasets.plugins:MetaflowExecutor"

[tool.poetry.dependencies]
python = ">=3.9,<3.11"
pandas = ">=1.4.0"
pyarrow = ">=6.0.0"
dask = { version = ">=2021.9.1", optional = true }
pyspark = { version = "^3.2.0", optional = true }
importlib-metadata = ">=4.8.1"
click = ">=7.0,<8.1"
s3fs = ">=2022.1.0"
awswrangler = ">=2.12.0"

[tool.poetry.dev-dependencies]
mypy = ">=0.910"
black = ">=21.7b0"
flake8 = ">=3.9.2"
isort = ">=5.9.3"
pytest = ">=6.2.4"
pytest-cov = ">=2.12.1"
seed-isort-config = ">=2.2"
pre-commit = ">=2.15"
pytest-depends = ">=1.0.1"
moto = {extras = ["s3"], version = ">=2.3.1"}

[tool.poetry.extras]
doc = ["sphinx", "sphinx_rtd_theme"]
metaflow = ["zillow-metaflow"]
dask = ["dask"]
spark = ["pyspark"]

[tool.isort]
known_first_party = 'datasets'
known_third_party = ["datasets", "numpy", "orbital_core", "pandas"]
multi_line_output = 3
lines_after_imports = 2
force_grid_wrap = 0
combine_as_imports = true
include_trailing_comma = true

[tool.black]
line-length = 110
include = '\.pyi?$'
exclude = '''
/(
    \.git
  | \.mypy_cache
  | \.venv
  | _build
  | buck-out
  | build
  | dist
)/
'''

[build-system]
requires = ["poetry>=1.1.10"]
build-backend = "poetry.masonry.api"<|MERGE_RESOLUTION|>--- conflicted
+++ resolved
@@ -1,10 +1,6 @@
 [tool.poetry]
 name = "zdatasets"
-<<<<<<< HEAD
-version = "0.1.0.dev5"
-=======
-version = "0.0.11"
->>>>>>> 1de4a3a8
+version = "0.1.1.dev1"
 description = "Dataset SDK for consistent read/write [batch, online, streaming] data."
 classifiers = [
   "Development Status :: 2 - Pre-Alpha",
