--- conflicted
+++ resolved
@@ -1,10 +1,6 @@
 [tool.poetry]
 name = "zdatasets"
-<<<<<<< HEAD
-version = "0.1.0.dev4"
-=======
-version = "0.0.11"
->>>>>>> 1de4a3a8
+version = "0.1.0.dev5"
 description = "Dataset SDK for consistent read/write [batch, online, streaming] data."
 classifiers = [
   "Development Status :: 2 - Pre-Alpha",
@@ -35,17 +31,11 @@
 pyarrow = ">=6.0.0"
 dask = { version = ">=2021.9.1", optional = true }
 pyspark = { version = "^3.2.0", optional = true }
-<<<<<<< HEAD
-importlib-metadata = "^4.8.1"
-click = ">=7.0,<8"
-s3fs = "^2022.3.0"
 pydantic = "^1.9.0"
-=======
 importlib-metadata = ">=4.8.1"
 click = ">=7.0,<8.1"
 s3fs = ">=2022.1.0"
 awswrangler = ">=2.12.0"
->>>>>>> 1de4a3a8
 
 [tool.poetry.dev-dependencies]
 mypy = ">=0.910"
