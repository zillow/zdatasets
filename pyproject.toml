--- conflicted
+++ resolved
@@ -1,10 +1,6 @@
 [tool.poetry]
 name = "zdatasets"
-<<<<<<< HEAD
 version = "0.2.3"
-=======
-version = "0.2.2"
->>>>>>> 911ab0c1
 description = "Dataset SDK for consistent read/write [batch, online, streaming] data."
 classifiers = [
   "Development Status :: 2 - Pre-Alpha",
